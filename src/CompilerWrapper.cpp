#include "AmpGen/CompilerWrapper.h"

#include <stdio.h>
#include <unistd.h>
#include <sys/wait.h>
#include <sys/stat.h>
#include <stdlib.h>
#include <chrono>
#include <fstream>
#include <ratio>
#include <dlfcn.h>
#include <unordered_map>
#include <map>
#include <utility>
#include <numeric>

#include "AmpGen/NamedParameter.h"
#include "AmpGen/MsgService.h"
#include "AmpGen/Utilities.h"
#include "AmpGen/CompiledExpressionBase.h"
#include "AmpGenVersion.h"

using namespace AmpGen;
#ifdef AMPGEN_CXX
#pragma message "Using c++ compiler: " AMPGEN_CXX " for JIT"
#else
#pragma warning "No AMPGEN_CXX for JIT set"
#endif 

CompilerWrapper::CompilerWrapper( const bool& verbose ) :
  m_verbose(verbose),
  m_cxx(getenv("CXX") != nullptr ? std::string( getenv( "CXX" ) ) : "")
{
  if ( m_cxx == "" ) {
#ifdef AMPGEN_CXX
    if( m_verbose ) 
      INFO( "Global variable CXX is undefined, using compiler variable AMPGEN_CXX: " << AMPGEN_CXX );
    m_cxx = AMPGEN_CXX;
#else
    m_cxx = getenv("AMPGEN_CXX") != nullptr ? std::string( getenv( "AMPGEN_CXX" ) ) : "";
    if( m_cxx == "" ) ERROR( "No configured compiler; set global variable CXX" );
#endif
  }
  else {
    if( m_verbose ) 
      INFO( "Global variable CXX is defined: " << m_cxx << "; AMPGEN_CXX is ignored" ); // to use AMPGEN_CXX, unset CXX
  }
}

void CompilerWrapper::generateSource( const CompiledExpressionBase& expression, const std::string& filename )
{
  std::ofstream output( filename );
  for ( auto& include : m_includes ) output << "#include <" << include << ">\n";
  output << expression << std::endl; 
  output.close();
}

std::string CompilerWrapper::generateFilename()
{
  char buffer[] = "/tmp/libAmpGen-XXXXXX";
  int status    = mkstemp( buffer );
  if ( status == -1 ) {
    ERROR( "Failed to generate temporary filename " << status );
  }
  std::remove( buffer );
  return buffer;
}

int64_t fileSize(const std::string& filename)
{
  struct stat stat_buf;
  int rc = stat(filename.c_str(), &stat_buf);
  return rc == 0 ? stat_buf.st_size : -1;
}


bool CompilerWrapper::compile( CompiledExpressionBase& expression, const std::string& fname )
{
  bool print_all = m_verbose || NamedParameter<bool>("CompilerWrapper::Verbose",false);

  std::string name = fname; 
  if ( name == "" ) 
    name = name == "" ? generateFilename() : expandGlobals( name );
  
  std::string cname = name +"_"+std::to_string(expression.hash())+".cpp";
  std::string oname = name +"_"+std::to_string(expression.hash())+".so";
  if( NamedParameter<bool>("CompilerWrapper::ForceRebuild", false )  == false 
      && fileSize(oname) != -1 && expression.link( oname )) return true;
  if( print_all ) INFO("Generating source: " << cname );
  auto twall_begin  = std::chrono::high_resolution_clock::now();
  generateSource( expression, cname );
  compileSource(cname, oname);
  expression.link( oname );
  auto twall_end  = std::chrono::high_resolution_clock::now();
  double tWall    = std::chrono::duration<double, std::milli>( twall_end - twall_begin ).count();
  if( print_all ) INFO( expression.name() << " " << cname << " Compile time = " << tWall / 1000. << " [size = " << fileSize(cname)/1024 << ", " << fileSize(oname)/1024 << "] kB" );
  return true;
}


bool CompilerWrapper::compile( std::vector<CompiledExpressionBase*>& expressions, const std::string& fname )
{
  bool print_all = m_verbose || NamedParameter<bool>("CompilerWrapper::Verbose",false);

  std::string name = fname;
  if ( name == "" ) name = name == "" ? generateFilename() : expandGlobals( name );
  std::string cname = name +".cpp";
  std::string oname = name +".so";
  if( print_all ) INFO("Generating source: " << cname );
  auto twall_begin  = std::chrono::high_resolution_clock::now();
  std::ofstream output( cname );
  for ( auto& include : m_includes ) output << "#include <" << include << ">\n";
  for ( auto& expression : expressions ) output << *expression << std::endl; 
  output.close();
  compileSource( cname, oname );
  for( auto& expression : expressions ) expression->link( oname );
  auto twall_end  = std::chrono::high_resolution_clock::now();
  double tWall    = std::chrono::duration<double, std::milli>( twall_end - twall_begin ).count();
  if( print_all ) INFO( cname << " Compile time = " << tWall / 1000. << " [size = " << fileSize(cname)/1024 << ", " << fileSize(oname)/1024 << "] kB" );
  return true;
}

std::string get_cpp_version(){
  if( __cplusplus >= 201703L ) return "c++17";
  if( __cplusplus >= 201402L ) return "c++14";
  if( __cplusplus >= 201103L ) return "c++11";
  else return "";
}
void CompilerWrapper::compileSource( const std::string& fname, const std::string& oname )
{
  using namespace std::chrono_literals;
  std::vector<std::string> compile_flags = NamedParameter<std::string>("CompilerWrapper::Flags", 
   {"-Ofast", "--std="+get_cpp_version(),"-march=native"} ); 

  std::vector<const char*> argp = { m_cxx.c_str(), 
    "-shared", 
    "-rdynamic", 
    "-fPIC"};
  std::transform( compile_flags.begin(), compile_flags.end(), std::back_inserter(argp), [](const auto& flag ){return flag.c_str() ; } );
<<<<<<< HEAD
  if( m_cxx.find("clang") != std::string::npos || m_cxx.find("llvm-g++") != std::string::npos) 
=======
  if( m_cxx.find("clang") != std::string::npos ){ 
>>>>>>> d5d7402f
    argp.push_back( "-Wno-return-type-c-linkage");
    #if __APPLE__
    argp.push_back("-lstdc++");
    #endif
  }

  argp.push_back( fname.c_str() );
  argp.push_back( "-o");
  argp.push_back( oname.c_str() );

  if(NamedParameter<bool>("CompilerWrapper::Verbose", false)) {
    std::string result = std::accumulate(std::begin(argp), std::end(argp),
      std::string(),
      [](std::string a, const char* b){return a + " " + b;});
    INFO("Compiling: " << result);
  }
  argp.push_back( NULL );
  pid_t childPID = vfork();
  if( childPID == 0 )
  {
    execv( argp[0], const_cast<char**>( &argp[0] ) );
    perror( "execv() in ../src/CompilerWrapper.cpp" ); // add "CompilerWrapper::Verbose true" to .opt file to diagnose
    exit( 0 );
  }
  int status = 0;   
  waitpid( childPID, &status, 0 );
}

void CompilerWrapper::preamble( std::ostream& os ) const 
{
  time_t now = time(0);
  char* dt = ctime(&now);
  os << "/** Generated by " << getenv("USER") << " on " << dt ;
  os << " AmpGen v" << AMPGEN_MAJOR_VERSION << "." << AMPGEN_MINOR_VERSION << '\n'; 
  #if defined(__clang__)
    os << " clang v" << __clang_major__ << "." << __clang_minor__ << "." << __clang_patchlevel__;
  #elif defined(__ICC) || defined(__INTEL_COMPILER)
    os << " icc " << __INTEL_COMPILER;
  #elif defined(__GNUC__) || defined(__GNUG__)
    os << " gcc v" << __GNUC__ << "." << __GNUC_MINOR__ << "." << __GNUC_PATCHLEVEL__;
  #endif
  os << '\n';
  os << "*/\n";
  for ( auto& include : m_includes ) os << "#include <" << include << ">\n";
}<|MERGE_RESOLUTION|>--- conflicted
+++ resolved
@@ -137,11 +137,7 @@
     "-rdynamic", 
     "-fPIC"};
   std::transform( compile_flags.begin(), compile_flags.end(), std::back_inserter(argp), [](const auto& flag ){return flag.c_str() ; } );
-<<<<<<< HEAD
   if( m_cxx.find("clang") != std::string::npos || m_cxx.find("llvm-g++") != std::string::npos) 
-=======
-  if( m_cxx.find("clang") != std::string::npos ){ 
->>>>>>> d5d7402f
     argp.push_back( "-Wno-return-type-c-linkage");
     #if __APPLE__
     argp.push_back("-lstdc++");

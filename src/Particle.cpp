--- conflicted
+++ resolved
@@ -618,16 +618,6 @@
 {
   if( db != nullptr && !isStable() ) 
     db->emplace_back( uniqueString() , Parameter( "NULL", 0, true ) );
-<<<<<<< HEAD
-  auto spinFormalism  = m_spinFormalism; 
-  auto localFormalism = attribute("SpinFormalism"); 
-  if( localFormalism != stdx::nullopt ) localFormalism = localFormalism.value();
-  if( spinFormalism != "Covariant" && spinFormalism != "Canonical" && spinFormalism != "Zemach3BodyTFA" && spinFormalism != "Zemach3BodyLaura" && spinFormalism != "ZemachP3BodyLaura" && spinFormalism != "Zemach3BodyGooFit" )
-  {
-    FATAL("Invalid value for SpinFormalism: " << spinFormalism << ", possible values are: " << italic_on << " Covariant, Canonical, Zemach3BodyTFA, Zemach3BodyLaura, ZemachP3BodyLaura" << italic_off  );
-  }
-=======
->>>>>>> 286698ac
   Expression total = 0;
   Tensor::Index a;
   auto finalStateParticles  = getFinalStateParticles();
@@ -642,118 +632,7 @@
     auto exchangeParity = minSwaps( ordering, exchangeParities );   
     setOrdering( ordering );
     Expression spinFactor = 1; 
-<<<<<<< HEAD
-    
-    //Zemach factor - only works for D-> ABC where AB, AC or BC is a 2 body resonance.
-    //We calculate Z = Z1 * Z2. In most cases Z1 or Z2 = 1 and the resonance (which actually has a spin) will contribute.
-    //The reason for this is to attempt to reproduce D to Kspipi models at Belle/BaBar which use the Zemach formalism for some reason.
-    if( includeSpin && spinFormalism == "Zemach3BodyTFA" ){
-	    auto mySpin = spin();
-	    auto Pd = P(); 
-
-	    if (finalStateParticles.size()==3){
-		    auto Pa = finalStateParticles[0]->P();
-		    auto Pb = finalStateParticles[1]->P();
-		    auto Pc = finalStateParticles[2]->P();
-			
-		    auto Pab = Pa + Pb;
-		    auto Pac = Pa + Pc;
-		    auto Pbc = Pb + Pc;
-
-		    auto m2ab = dot(Pab, Pab);
-		    auto m2ac = dot(Pac, Pac);
-		    auto m2bc = dot(Pbc, Pbc);
-
-
-		    auto m2d = dot(Pd, Pd);
-		    auto m2a = dot(Pa, Pa);
-		    auto m2b = dot(Pb, Pb);
-		    auto m2c = dot(Pc, Pc);
-		    
-
-		    auto twoBodyDaughters = daughters();
-		    if (twoBodyDaughters.size()==2){
-			    auto spin1 = twoBodyDaughters[0]->spin();
-			    INFO("spin1 = "<<spin1);
-			    auto spin2 = twoBodyDaughters[1]->spin();
-			    INFO("spin2 = "<<spin2);
-			    auto Z1 = Zemach(m2ab, m2ac, m2bc, m2d, m2a, m2b, m2c, spin1);
-			    auto Z2 = Zemach(m2ab, m2ac, m2bc, m2d, m2a, m2b, m2c, spin2);
-			    auto Z = Z1 * Z2;
-			    INFO("Z = "<<Z);
-			    spinFactor = Z;
-
-
-		    }
-	    }
-	    else {
-		    INFO("Have finalStateParticles of size = "<<finalStateParticles.size());
-	    }
-
-
-
-    }
-
-    if( includeSpin && spinFormalism =="Zemach3BodyLaura" ){
-
-	    if (finalStateParticles.size()==3){
-		    auto twoBodyDaughters = daughters();
-		    auto d0 = twoBodyDaughters[0];
-		    auto d1 = twoBodyDaughters[1];
-		    Expression Z=0;
-		    if (d0->daughters().size() == 2){
-			    auto R = d0;
-			    auto h = d1;
-			    Z = ZemachLaura(R, h, R->spin(), false);
-		    } 
-		    else if (d1->daughters().size() == 2){
-			    auto h = d0;
-			    auto R = d1;
-			    Z = ZemachLaura(R, h, R->spin(), false);
-		    }
-		    spinFactor = Z;
-
-	    }
-
-    }
-    if( includeSpin && spinFormalism =="Zemach3BodyGooFit" ){
-
-	    if (finalStateParticles.size()==3){
-		    auto twoBodyDaughters = daughters();
-		    auto d0 = twoBodyDaughters[0];
-		    auto d1 = twoBodyDaughters[1];
-		    Expression Z=0;
-		    if (d0->daughters().size() == 2){
-			    auto R = d0;
-			    auto h = d1;
-			    Z = ZemachGooFit(R, h, R->spin());
-			    auto Damping = GooFitDamping(R, h, R->spin());
-			    //Z = Z * fcn::sqrt(Damping);
-			    //Z = ZemachGooFit(R, h, R->spin())/dot(R->P(), R->P());
-			    //Z = ZemachGooFit(R, h, R->spin())/fcn::sqrt(dot(R->P(), R->P()));
-			    INFO("Resonance "<<R->name() << " spin = "<<R->spin());
-			    //INFO("Spin Factor = "<<Z);
-		    } 
-		    else if (d1->daughters().size() == 2){
-			    auto h = d0;
-			    auto R = d1;
-			    Z = ZemachGooFit(R, h, R->spin());
-			    auto Damping = GooFitDamping(R, h, R->spin());
-			    //Z = Z * fcn::sqrt(Damping);
-			    //Z = ZemachGooFit(R, h, R->spin())/dot(R->P(), R->P());
-			    //Z = ZemachGooFit(R, h, R->spin())/fcn::sqrt(dot(R->P(), R->P()));
-			    INFO("Resonance "<<R->name() << " spin = "<<R->spin());
-			    //INFO("Spin Factor = "<<Z);
-		    }
-		    spinFactor = Z;
-
-	    }
-
-    }
-    if( includeSpin && spinFormalism == "Covariant" ){
-=======
     if( includeSpin && m_spinFormalism == spinFormalism::Covariant ){
->>>>>>> 286698ac
       Tensor st = spinTensor(db);
       if( m_props->twoSpin() == 0 ) spinFactor = st[0];
 
